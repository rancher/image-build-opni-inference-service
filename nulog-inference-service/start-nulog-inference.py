# Standard Library
import asyncio
import gc
import json
import logging
import os
import time
<<<<<<< HEAD
from collections import defaultdict
=======
import urllib.request
import zipfile
>>>>>>> b403d77c

# Third Party
import pandas as pd
from elasticsearch import AsyncElasticsearch
from elasticsearch.helpers import async_bulk
from nats.aio.errors import ErrTimeout
from NulogServer import NulogServer
from opni_nats import NatsWrapper

logging.basicConfig(
    level=logging.INFO, format="%(asctime)s - %(levelname)s - %(message)s"
)
THRESHOLD = float(os.getenv("MODEL_THRESHOLD", 0.7))
ES_ENDPOINT = os.environ["ES_ENDPOINT"]
IS_CONTROL_PLANE_SERVICE = bool(os.getenv("IS_CONTROL_PLANE_SERVICE", False))
IS_GPU_SERVICE = bool(os.getenv("IS_GPU_SERVICE", False))


nw = NatsWrapper()
es = AsyncElasticsearch(
    [ES_ENDPOINT],
    port=9200,
    http_compress=True,
    http_auth=("admin", "admin"),
    verify_certs=False,
    use_ssl=True,
)

if IS_CONTROL_PLANE_SERVICE:
    script_source = 'ctx._source.anomaly_level = ctx._source.anomaly_predicted_count == 0 ? "Normal" : "Anomaly";'
else:
    script_source = 'ctx._source.anomaly_level = ctx._source.anomaly_predicted_count == 0 ? "Normal" : ctx._source.anomaly_predicted_count == 1 ? "Suspicious" : "Anomaly";'
script_source += "ctx._source.nulog_confidence = params['nulog_score'];"
script_for_anomaly = (
    "ctx._source.anomaly_predicted_count += 1; ctx._source.nulog_anomaly = true;"
)


async def consume_logs(logs_queue):
    """
    coroutine to consume logs from NATS and put messages to the logs_queue
    """
    if IS_CONTROL_PLANE_SERVICE:
        await nw.subscribe(
            nats_subject="preprocessed_logs_control_plane",
            payload_queue=logs_queue,
            nats_queue="workers",
        )
    else:
        await nw.subscribe(nats_subject="model_ready", payload_queue=logs_queue)
        if IS_GPU_SERVICE:
            await nw.subscribe(
                nats_subject="gpu_service_inference_internal", payload_queue=logs_queue
            )
        else:
            await nw.subscribe(
                nats_subject="preprocessed_logs",
                payload_queue=logs_queue,
                nats_queue="workers",
            )
            await nw.subscribe(
                nats_subject="gpu_service_predictions", payload_queue=logs_queue
            )


async def update_preds_to_es(df):
    # df["nulog_confidence"] = predictions
    df["predictions"] = [1 if p < THRESHOLD else 0 for p in df["nulog_confidence"]]
    # filter out df to only include abnormal predictions

    df["_op_type"] = "update"
    df["_index"] = "logs"
    df.rename(columns={"log_id": "_id"}, inplace=True)
    df["script"] = [
        {
            "source": (script_for_anomaly + script_source)
            if nulog_score < THRESHOLD
            else script_source,
            "lang": "painless",
            "params": {"nulog_score": nulog_score},
        }
        for nulog_score in df["nulog_confidence"]
    ]
    try:
        await async_bulk(es, doc_generator(df[["_id", "_op_type", "_index", "script"]]))
        logging.info(
            "Updated {} anomalies from {} logs to ES in {} seconds".format(
                len(df[df["predictions"] > 0]),
                len(masked_log),
                time.time() - start_time,
            )
        )
    except Exception as e:
        logging.error(e)


async def infer_logs(logs_queue):
    """
    coroutine to get payload from logs_queue, call inference rest API and put predictions to elasticsearch.
    """
    saved_preds = defaultdict(float)
    nulog_predictor = NulogServer()
    if IS_CONTROL_PLANE_SERVICE:
        nulog_predictor.load(save_path="control-plane-output/")
    else:
        nulog_predictor.download_from_minio()
        nulog_predictor.load()

    async def doc_generator(df):
        for index, document in df.iterrows():
            doc_dict = document.to_dict()
            yield doc_dict

<<<<<<< HEAD
=======
    if IS_CONTROL_PLANE_SERVICE:
        script_source = 'ctx._source.anomaly_level = ctx._source.anomaly_predicted_count != 0 ? "Anomaly" : "Normal";'
    else:
        script_source = 'ctx._source.anomaly_level = ctx._source.anomaly_predicted_count == 0 ? "Normal" : ctx._source.anomaly_predicted_count == 1 ? "Suspicious" : "Anomaly";'
    script_source += "ctx._source.nulog_confidence = params['nulog_score'];"
    script_for_anomaly = (
        "ctx._source.anomaly_predicted_count += 1; ctx._source.nulog_anomaly = true;"
    )

>>>>>>> b403d77c
    max_payload_size = 128 if IS_CONTROL_PLANE_SERVICE else 512
    while True:
        payload = await logs_queue.get()
        if payload is None:
            continue

        start_time = time.time()
        decoded_payload = json.loads(payload)
        ## TODO: testing decode with pd.read_json first to reduce unnecessary decode.
        ## logic: df = pd.read_json(payload, dtype={"_id": object})
        ## if "bucket" in df: reload nulog model
        if "bucket" in decoded_payload and decoded_payload["bucket"] == "nulog-models":
            if IS_CONTROL_PLANE_SERVICE:
                nulog_predictor.load(save_path="control-plane-output/")
            else:
                nulog_predictor.download_from_minio(decoded_payload)
                nulog_predictor.load()
            continue

        df_payload = pd.read_json(payload, dtype={"_id": object})
        if (
            "nulog_confidence" in df_payload.columns
        ):  ## memorize predictions from GPU services.
            for score, log in zip(
                df_payload["nulog_confidence"], df_payload["masked_log"]
            ):
                saved_preds[log] = score
            logging.info("saved predictions from GPU service.")
            continue

        for i in range(0, len(df_payload), max_payload_size):
            df = df_payload[i : min(i + max_payload_size, len(df_payload))]

            is_log_cached = df["masked_log"] in saved_preds
            df_cached_logs = df[is_log_cached]
            df_new_logs = df[~is_log_cached]
            df_cached_logs["nulog_confidence"] = [
                saved_preds[ml] for ml in df_cached_logs["masked_log"]
            ]
            await update_preds_to_es(df_cached_logs)

            if not (IS_GPU_SERVICE or IS_CONTROL_PLANE_SERVICE):
                try:  # try to post request to GPU service. response would be b"YES" if accepted, b"NO" for declined/timeout request
                    response = await nw.nc.request(
                        "gpu_service_inference",
                        df_new_logs.to_json().encode(),
                        timeout=1,
                    )
                    response = response.decode()
                except ErrTimeout:
                    logging.warning("request to GPU service timeout.")
                    response = "NO"
                logging.info(f"{response} for GPU service")

            if response == "NO" or IS_GPU_SERVICE or IS_CONTROL_PLANE_SERVICE:
                unique_masked_logs = list(df_new_logs["masked_log"].unique())
                pred_scores_dict = nulog_predictor.predict(unique_masked_logs)

                if pred_scores is None:
                    logging.warning("fail to make predictions.")
                else:
                    df_new_logs["nulog_confidence"] = [
                        pred_scores_dict[ml] for ml in df_new_logs["masked_log"]
                    ]
                    for ml in pred_scores_dict:
                        saved_preds[ml] = pred_scores_dict[ml]
                    if IS_GPU_SERVICE:
                        nw.publish(
                            nats_subject="gpu_service_predictions",
                            payload=df_new_logs.to_json().encode(),
                        )
                    await update_preds_to_es(df_new_logs)

            del df
            del masked_log

        del decoded_payload
        del df_payload
        gc.collect()


async def init_nats():
    logging.info("Attempting to connect to NATS")
    await nw.connect()


async def get_pretrain_model():
    url = "https://opni-public.s3.us-east-2.amazonaws.com/pretrain-models/version.txt"
    try:
        latest_version = urllib.request.urlopen(url).read().decode("utf-8")
    except Exception as e:
        logging.error(e)
        logging.error("can't locate the version info from opni-public bucket")
        return False

    try:
        with open("version.txt") as fin:
            local_version = fin.read()
    except Exception as e:
        logging.warning(e)
        local_version = "None"
    logging.info(
        f"latest model version: {latest_version}; local model version: {local_version}"
    )

    if latest_version != local_version:
        urllib.request.urlretrieve(url, "version.txt")
        model_zip_file = f"control-plane-model-{latest_version}.zip"
        urllib.request.urlretrieve(
            f"https://opni-public.s3.us-east-2.amazonaws.com/pretrain-models/{model_zip_file}",
            model_zip_file,
        )
        with zipfile.ZipFile(model_zip_file, "r") as zip_ref:
            zip_ref.extractall("./")
        logging.info("update to latest model")
        return True
    else:
        logging.info("model already up to date")
        return False


async def schedule_update_pretrain_model(logs_queue):
    while True:
        await asyncio.sleep(86400)  # try to update after 24 hours
        update_status = await get_pretrain_model()
        if update_status:
            logs_queue.put(
                json.dumps({"bucket": "nulog-models"})
            )  # send a signal to reload model


if __name__ == "__main__":
    loop = asyncio.get_event_loop()
    logs_queue = asyncio.Queue(loop=loop)
    consumer_coroutine = consume_logs(logs_queue)
    inference_coroutine = infer_logs(logs_queue)

    task = loop.create_task(init_nats())
    loop.run_until_complete(task)

    if IS_CONTROL_PLANE_SERVICE:
        init_model_task = loop.create_task(get_pretrain_model())
        loop.run_until_complete(init_model_task)

    if IS_CONTROL_PLANE_SERVICE:
        loop.run_until_complete(
            asyncio.gather(
                inference_coroutine,
                consumer_coroutine,
                schedule_update_pretrain_model(logs_queue),
            )
        )
    else:
        loop.run_until_complete(asyncio.gather(inference_coroutine, consumer_coroutine))
    try:
        loop.run_forever()
    finally:
        loop.close()<|MERGE_RESOLUTION|>--- conflicted
+++ resolved
@@ -5,12 +5,9 @@
 import logging
 import os
 import time
-<<<<<<< HEAD
-from collections import defaultdict
-=======
 import urllib.request
 import zipfile
->>>>>>> b403d77c
+from collections import defaultdict
 
 # Third Party
 import pandas as pd
@@ -40,7 +37,7 @@
 )
 
 if IS_CONTROL_PLANE_SERVICE:
-    script_source = 'ctx._source.anomaly_level = ctx._source.anomaly_predicted_count == 0 ? "Normal" : "Anomaly";'
+    script_source = 'ctx._source.anomaly_level = ctx._source.anomaly_predicted_count != 0 ? "Anomaly" : "Normal";'
 else:
     script_source = 'ctx._source.anomaly_level = ctx._source.anomaly_predicted_count == 0 ? "Normal" : ctx._source.anomaly_predicted_count == 1 ? "Suspicious" : "Anomaly";'
 script_source += "ctx._source.nulog_confidence = params['nulog_score'];"
@@ -124,18 +121,6 @@
             doc_dict = document.to_dict()
             yield doc_dict
 
-<<<<<<< HEAD
-=======
-    if IS_CONTROL_PLANE_SERVICE:
-        script_source = 'ctx._source.anomaly_level = ctx._source.anomaly_predicted_count != 0 ? "Anomaly" : "Normal";'
-    else:
-        script_source = 'ctx._source.anomaly_level = ctx._source.anomaly_predicted_count == 0 ? "Normal" : ctx._source.anomaly_predicted_count == 1 ? "Suspicious" : "Anomaly";'
-    script_source += "ctx._source.nulog_confidence = params['nulog_score'];"
-    script_for_anomaly = (
-        "ctx._source.anomaly_predicted_count += 1; ctx._source.nulog_anomaly = true;"
-    )
-
->>>>>>> b403d77c
     max_payload_size = 128 if IS_CONTROL_PLANE_SERVICE else 512
     while True:
         payload = await logs_queue.get()
@@ -178,7 +163,7 @@
             await update_preds_to_es(df_cached_logs)
 
             if not (IS_GPU_SERVICE or IS_CONTROL_PLANE_SERVICE):
-                try:  # try to post request to GPU service. response would be b"YES" if accepted, b"NO" for declined/timeout request
+                try:  # try to post request to GPU service. response would be b"YES" if accepted, b"NO" for declined/timeout
                     response = await nw.nc.request(
                         "gpu_service_inference",
                         df_new_logs.to_json().encode(),
