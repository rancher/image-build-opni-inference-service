# Standard Library
import asyncio
import gc
import json
import logging
import os
import time
import urllib.request
import zipfile
from collections import defaultdict

# Third Party
import boto3
import numpy as np
import pandas as pd
from botocore.config import Config
from elasticsearch import AsyncElasticsearch
from elasticsearch.helpers import async_bulk
from nats.aio.errors import ErrTimeout
from NulogServer import NulogServer
from NulogTrain import consume_signal, train_model
from opni_nats import NatsWrapper

LOGGING_LEVEL = os.getenv("LOGGING_LEVEL", "INFO")
logging.basicConfig(format="%(asctime)s - %(levelname)s - %(message)s")
logger = logging.getLogger(__file__)
logger.setLevel(LOGGING_LEVEL)

THRESHOLD = float(os.getenv("MODEL_THRESHOLD", 0.7))
ES_ENDPOINT = os.environ["ES_ENDPOINT"]
ES_USERNAME = os.getenv("ES_USERNAME", "admin")
ES_PASSWORD = os.getenv("ES_PASSWORD", "admin")
<<<<<<< HEAD
MINIO_ACCESS_KEY = os.environ["MINIO_ACCESS_KEY"]
MINIO_SECRET_KEY = os.environ["MINIO_SECRET_KEY"]
MINIO_ENDPOINT = os.environ["MINIO_ENDPOINT"]
=======
S3_BUCKET = os.getenv("S3_BUCKET", "opni-nulog-models")
>>>>>>> 2da6c520
IS_CONTROL_PLANE_SERVICE = bool(os.getenv("IS_CONTROL_PLANE_SERVICE", False))
IS_GPU_SERVICE = bool(os.getenv("IS_GPU_SERVICE", False))
CACHED_PREDS_SAVEFILE = (
    "control-plane-preds.txt"
    if IS_CONTROL_PLANE_SERVICE
    else "gpu-preds.txt"
    if IS_GPU_SERVICE
    else "cpu-preds.txt"
)

nw = NatsWrapper()
es = AsyncElasticsearch(
    [ES_ENDPOINT],
    port=9200,
    http_compress=True,
    http_auth=(ES_USERNAME, ES_PASSWORD),
    verify_certs=False,
    use_ssl=True,
)
minio_client = boto3.resource(
    "s3",
    endpoint_url=MINIO_ENDPOINT,
    aws_access_key_id=MINIO_ACCESS_KEY,
    aws_secret_access_key=MINIO_SECRET_KEY,
    config=Config(signature_version="s3v4"),
)

if IS_CONTROL_PLANE_SERVICE:
    script_source = 'ctx._source.anomaly_level = ctx._source.anomaly_predicted_count != 0 ? "Anomaly" : "Normal";'
else:
    script_source = 'ctx._source.anomaly_level = ctx._source.anomaly_predicted_count == 0 ? "Normal" : ctx._source.anomaly_predicted_count == 1 ? "Suspicious" : "Anomaly";'
script_source += "ctx._source.nulog_confidence = params['nulog_score'];"
script_for_anomaly = (
    "ctx._source.anomaly_predicted_count += 1; ctx._source.nulog_anomaly = true;"
)


async def consume_logs(logs_queue):
    """
    coroutine to consume logs from NATS and put messages to the logs_queue
    """
    if IS_CONTROL_PLANE_SERVICE:
        await nw.subscribe(
            nats_subject="preprocessed_logs_control_plane",
            payload_queue=logs_queue,
            nats_queue="workers",
        )
    else:
        await nw.subscribe(nats_subject="model_ready", payload_queue=logs_queue)
        if IS_GPU_SERVICE:
            await nw.subscribe(
                nats_subject="gpu_service_inference_internal", payload_queue=logs_queue
            )
        else:
            await nw.subscribe(
                nats_subject="preprocessed_logs",
                payload_queue=logs_queue,
                nats_queue="workers",
            )
            await nw.subscribe(
                nats_subject="gpu_service_predictions", payload_queue=logs_queue
            )


async def update_preds_to_es(df):
    async def doc_generator(df):
        for index, document in df.iterrows():
            doc_dict = document.to_dict()
            yield doc_dict

    df["predictions"] = [1 if p < THRESHOLD else 0 for p in df["nulog_confidence"]]
    df["_op_type"] = "update"
    df["_index"] = "logs"
    df.rename(columns={"log_id": "_id"}, inplace=True)
    df["script"] = [
        {
            "source": (script_for_anomaly + script_source)
            if nulog_score < THRESHOLD
            else script_source,
            "lang": "painless",
            "params": {"nulog_score": nulog_score},
        }
        for nulog_score in df["nulog_confidence"]
    ]
    try:
        await async_bulk(es, doc_generator(df[["_id", "_op_type", "_index", "script"]]))
        logger.info(
            "Updated {} anomalies from {} logs to ES".format(
                len(df[df["predictions"] > 0]),
                len(df["predictions"]),
            )
        )
    except Exception as e:
        logger.error(e)


def load_cached_preds(saved_preds: dict):

    bucket_name = "nulog-models"
    try:
        minio_client.meta.client.download_file(
            bucket_name, CACHED_PREDS_SAVEFILE, CACHED_PREDS_SAVEFILE
        )
        with open(CACHED_PREDS_SAVEFILE) as fin:
            for line in fin:
                ml, score = line.split("\t")
                saved_preds[ml] = float(score)
    except Exception as e:
        logger.error("cached preds files do not exist.")
    logger.debug(f"loaded from cached preds: {len(saved_preds)}")
    return saved_preds


def save_cached_preds(new_preds: dict, saved_preds: dict):
    update_to_minio = False
    bucket_name = "nulog-models"
    with open(CACHED_PREDS_SAVEFILE, "a") as fout:
        for ml in new_preds:
            logger.debug("ml :" + str(ml))
            saved_preds[ml] = new_preds[ml]
            fout.write(ml + "\t" + str(new_preds[ml]) + "\n")
            if len(saved_preds) % 100 == 0:
                update_to_minio = True
    logger.debug(f"saved cached preds, current num of cache: {len(saved_preds)}")
    if update_to_minio:
        try:
            minio_client.meta.client.upload_file(
                CACHED_PREDS_SAVEFILE, bucket_name, CACHED_PREDS_SAVEFILE
            )
        except Exception as e:
            logger.error("Failed to update predictions to minio.")


def reset_cached_preds(saved_preds: dict):
    bucket_name = "nulog-models"
    saved_preds.clear()
    try:
        os.remove(CACHED_PREDS_SAVEFILE)
        minio_client.meta.client.delete_object(
            Bucket=bucket_name, Key=CACHED_PREDS_SAVEFILE
        )
    except Exception as e:
        logger.error("cached preds files failed to delete.")


async def infer_logs(logs_queue):
    """
    coroutine to get payload from logs_queue, call inference rest API and put predictions to elasticsearch.
    """
    saved_preds = defaultdict(float)
    load_cached_preds(saved_preds)
    nulog_predictor = NulogServer()
    if IS_CONTROL_PLANE_SERVICE:
        nulog_predictor.load(save_path="control-plane-output/")
    else:
        nulog_predictor.download_from_s3()
        nulog_predictor.load()

    max_payload_size = 128 if IS_CONTROL_PLANE_SERVICE else 512
    while True:
        payload = await logs_queue.get()
        if payload is None:
            continue

        start_time = time.time()
        decoded_payload = json.loads(payload)
        if "bucket" in decoded_payload and decoded_payload["bucket"] == S3_BUCKET:
            # signal to reload model
            if IS_CONTROL_PLANE_SERVICE:
                nulog_predictor.load(save_path="control-plane-output/")
            else:
                nulog_predictor.download_from_s3(decoded_payload)
                nulog_predictor.load()
            reset_cached_preds(saved_preds)
            continue

        df_payload = pd.read_json(payload, dtype={"_id": object})
        if (
            "gpu_service_result" in df_payload.columns
        ):  ## memorize predictions from GPU services.
            logger.debug("saved predictions from GPU service.")
            save_cached_preds(
                dict(zip(df_payload["masked_log"], df_payload["nulog_confidence"])),
                saved_preds,
            )

        else:
            for i in range(0, len(df_payload), max_payload_size):
                df = df_payload[i : min(i + max_payload_size, len(df_payload))]

                is_log_cached = np.array([ml in saved_preds for ml in df["masked_log"]])
                df_cached_logs, df_new_logs = df[is_log_cached], df[~is_log_cached]

                if len(df_cached_logs) > 0:
                    df_cached_logs["nulog_confidence"] = [
                        saved_preds[ml] for ml in df_cached_logs["masked_log"]
                    ]
                    await update_preds_to_es(df_cached_logs)
                    if IS_GPU_SERVICE:
                        logger.debug("send cached results back.")
                        df_cached_logs["gpu_service_result"] = True
                        await nw.publish(
                            nats_subject="gpu_service_predictions",
                            payload_df=df_cached_logs.to_json().encode(),
                        )

                if len(df_new_logs) > 0:
                    if not (IS_GPU_SERVICE or IS_CONTROL_PLANE_SERVICE):
                        try:  # try to post request to GPU service. response would be b"YES" if accepted, b"NO" for declined/timeout
                            response = await nw.request(
                                "gpu_service_inference",
                                df_new_logs.to_json().encode(),
                                timeout=1,
                            )
                            response = response.data.decode()
                        except ErrTimeout:
                            logger.warning("request to GPU service timeout.")
                            response = "NO"
                        logger.debug(f"{response} for GPU service")

                    if IS_GPU_SERVICE or IS_CONTROL_PLANE_SERVICE or response == "NO":
                        unique_masked_logs = list(df_new_logs["masked_log"].unique())
                        logger.debug(
                            f" {len(unique_masked_logs)} unique logs to inference."
                        )
                        pred_scores_dict = nulog_predictor.predict(unique_masked_logs)

                        if pred_scores_dict is None:
                            logger.warning("fail to make predictions.")
                        else:
                            df_new_logs["nulog_confidence"] = [
                                pred_scores_dict[ml] for ml in df_new_logs["masked_log"]
                            ]
                            save_cached_preds(pred_scores_dict, saved_preds)
                            await update_preds_to_es(df_new_logs)
                            if IS_GPU_SERVICE:
                                logger.debug("send new results back.")
                                df_new_logs["gpu_service_result"] = True
                                await nw.publish(
                                    nats_subject="gpu_service_predictions",
                                    payload_df=df_new_logs.to_json().encode(),
                                )
            logger.info(
                f"payload size :{len(df_payload)}. processed in {(time.time() - start_time)} second"
            )

        del decoded_payload
        del df_payload
        gc.collect()


async def init_nats():
    logger.info("Attempting to connect to NATS")
    await nw.connect()


async def get_pretrain_model():
    url = "https://opni-public.s3.us-east-2.amazonaws.com/pretrain-models/version.txt"
    try:
        latest_version = urllib.request.urlopen(url).read().decode("utf-8")
    except Exception as e:
        logger.error(e)
        logger.error("can't locate the version info from opni-public bucket")
        return False

    try:
        with open("version.txt") as fin:
            local_version = fin.read()
    except Exception as e:
        logger.warning(e)
        local_version = "None"
    logger.info(
        f"latest model version: {latest_version}; local model version: {local_version}"
    )

    if latest_version != local_version:
        urllib.request.urlretrieve(url, "version.txt")
        model_zip_file = f"control-plane-model-{latest_version}.zip"
        urllib.request.urlretrieve(
            f"https://opni-public.s3.us-east-2.amazonaws.com/pretrain-models/{model_zip_file}",
            model_zip_file,
        )
        with zipfile.ZipFile(model_zip_file, "r") as zip_ref:
            zip_ref.extractall("./")
        logger.info("update to latest model")
        return True
    else:
        logger.info("model already up to date")
        return False


async def schedule_update_pretrain_model(logs_queue):
    while True:
        await asyncio.sleep(86400)  # try to update after 24 hours
        update_status = await get_pretrain_model()
        if update_status:
            logs_queue.put(
                json.dumps({"bucket": S3_BUCKET})
            )  # send a signal to reload model


if __name__ == "__main__":
    loop = asyncio.get_event_loop()
    logs_queue = asyncio.Queue(loop=loop)
    consumer_coroutine = consume_logs(logs_queue)
    inference_coroutine = infer_logs(logs_queue)

    task = loop.create_task(init_nats())
    loop.run_until_complete(task)

    if IS_CONTROL_PLANE_SERVICE:
        init_model_task = loop.create_task(get_pretrain_model())
        loop.run_until_complete(init_model_task)

    if IS_CONTROL_PLANE_SERVICE:
        loop.run_until_complete(
            asyncio.gather(
                inference_coroutine,
                consumer_coroutine,
                schedule_update_pretrain_model(logs_queue),
            )
        )
    elif IS_GPU_SERVICE:
        job_queue = asyncio.Queue(loop=loop)
        signal_coroutine = consume_signal(job_queue, nw)
        training_coroutine = train_model(job_queue, nw)
        loop.run_until_complete(
            asyncio.gather(
                inference_coroutine,
                consumer_coroutine,
                signal_coroutine,
                training_coroutine,
            )
        )
    else:  # CPU SERVICE
        loop.run_until_complete(asyncio.gather(inference_coroutine, consumer_coroutine))

    try:
        loop.run_forever()
    finally:
        loop.close()<|MERGE_RESOLUTION|>--- conflicted
+++ resolved
@@ -30,13 +30,10 @@
 ES_ENDPOINT = os.environ["ES_ENDPOINT"]
 ES_USERNAME = os.getenv("ES_USERNAME", "admin")
 ES_PASSWORD = os.getenv("ES_PASSWORD", "admin")
-<<<<<<< HEAD
-MINIO_ACCESS_KEY = os.environ["MINIO_ACCESS_KEY"]
-MINIO_SECRET_KEY = os.environ["MINIO_SECRET_KEY"]
-MINIO_ENDPOINT = os.environ["MINIO_ENDPOINT"]
-=======
+S3_ENDPOINT = os.environ["S3_ENDPOINT"]
+S3_ACCESS_KEY = os.environ["S3_ACCESS_KEY"]
+S3_SECRET_KEY = os.environ["S3_SECRET_KEY"]
 S3_BUCKET = os.getenv("S3_BUCKET", "opni-nulog-models")
->>>>>>> 2da6c520
 IS_CONTROL_PLANE_SERVICE = bool(os.getenv("IS_CONTROL_PLANE_SERVICE", False))
 IS_GPU_SERVICE = bool(os.getenv("IS_GPU_SERVICE", False))
 CACHED_PREDS_SAVEFILE = (
@@ -56,11 +53,11 @@
     verify_certs=False,
     use_ssl=True,
 )
-minio_client = boto3.resource(
+s3_client = boto3.resource(
     "s3",
-    endpoint_url=MINIO_ENDPOINT,
-    aws_access_key_id=MINIO_ACCESS_KEY,
-    aws_secret_access_key=MINIO_SECRET_KEY,
+    endpoint_url=S3_ENDPOINT,
+    aws_access_key_id=S3_ACCESS_KEY,
+    aws_secret_access_key=S3_SECRET_KEY,
     config=Config(signature_version="s3v4"),
 )
 
@@ -135,9 +132,9 @@
 
 def load_cached_preds(saved_preds: dict):
 
-    bucket_name = "nulog-models"
-    try:
-        minio_client.meta.client.download_file(
+    bucket_name = "S3_BUCKET"
+    try:
+        s3_client.meta.client.download_file(
             bucket_name, CACHED_PREDS_SAVEFILE, CACHED_PREDS_SAVEFILE
         )
         with open(CACHED_PREDS_SAVEFILE) as fin:
@@ -151,31 +148,31 @@
 
 
 def save_cached_preds(new_preds: dict, saved_preds: dict):
-    update_to_minio = False
-    bucket_name = "nulog-models"
+    update_to_s3 = False
+    bucket_name = "S3_BUCKET"
     with open(CACHED_PREDS_SAVEFILE, "a") as fout:
         for ml in new_preds:
             logger.debug("ml :" + str(ml))
             saved_preds[ml] = new_preds[ml]
             fout.write(ml + "\t" + str(new_preds[ml]) + "\n")
             if len(saved_preds) % 100 == 0:
-                update_to_minio = True
+                update_to_s3 = True
     logger.debug(f"saved cached preds, current num of cache: {len(saved_preds)}")
-    if update_to_minio:
+    if update_to_s3:
         try:
-            minio_client.meta.client.upload_file(
+            s3_client.meta.client.upload_file(
                 CACHED_PREDS_SAVEFILE, bucket_name, CACHED_PREDS_SAVEFILE
             )
         except Exception as e:
-            logger.error("Failed to update predictions to minio.")
+            logger.error("Failed to update predictions to s3.")
 
 
 def reset_cached_preds(saved_preds: dict):
-    bucket_name = "nulog-models"
+    bucket_name = "S3_BUCKET"
     saved_preds.clear()
     try:
         os.remove(CACHED_PREDS_SAVEFILE)
-        minio_client.meta.client.delete_object(
+        s3_client.meta.client.delete_object(
             Bucket=bucket_name, Key=CACHED_PREDS_SAVEFILE
         )
     except Exception as e:
